--- conflicted
+++ resolved
@@ -24,26 +24,16 @@
     },
     "require-dev": {
         "ekino/phpstan-banned-code": "^1.0",
-<<<<<<< HEAD
         "infection/infection": "^0.26|^0.27|^0.28",
-=======
-        "infection/infection": "^0.27",
->>>>>>> 3380f38c
         "php-parallel-lint/php-parallel-lint": "^1.3",
         "phpstan/phpstan": "^1.0",
         "phpstan/phpstan-deprecation-rules": "^1.0",
         "phpstan/phpstan-phpunit": "^1.0",
         "phpstan/phpstan-strict-rules": "^1.0",
-<<<<<<< HEAD
         "phpunit/phpunit": "^9.5.26|^10.0|^11.0",
         "qossmic/deptrac-shim": "^1.0",
         "rector/rector": "1.0",
         "symfony/phpunit-bridge": "^6.1|^7.0",
-=======
-        "phpunit/phpunit": "^10.1",
-        "qossmic/deptrac-shim": "^1.0",
-        "rector/rector": "^0.18",
->>>>>>> 3380f38c
         "symplify/easy-coding-standard": "^12.0"
     },
     "autoload": {
