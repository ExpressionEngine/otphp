--- conflicted
+++ resolved
@@ -14,15 +14,9 @@
     /**
      * Verify that the OTP is valid with the specified input.
      *
-<<<<<<< HEAD
      * @param int      $otp
      * @param int|null $input
      * @param int|null $window
-=======
-     * @param integer      $otp
-     * @param integer|null $input
-     * @param integer|null $window
->>>>>>> 8f85dc13
      *
      * @return bool
      */
@@ -59,11 +53,8 @@
     public function getDigest();
 
     /**
-<<<<<<< HEAD
-=======
-     * @param boolean $google_compatible If true (default), will produce provisioning URI compatible with Google Authenticator. Only applicable if algorithm="sha1", period=30 and digits=6.
+     * @param bool    $google_compatible If true (default), will produce provisioning URI compatible with Google Authenticator. Only applicable if algorithm="sha1", period=30 and digits=6.
      *
->>>>>>> 8f85dc13
      * @return string Get the provisioning URI
      */
     public function getProvisioningUri($google_compatible = true);
