--- conflicted
+++ resolved
@@ -1,8 +1,5 @@
 <?php
 
-<<<<<<< HEAD
-use OTPHP\HOTP;
-=======
 /*
  * The MIT License (MIT)
  *
@@ -11,7 +8,8 @@
  * This software may be modified and distributed under the terms
  * of the MIT license.  See the LICENSE file for details.
  */
->>>>>>> ea94a3a2
+
+use OTPHP\HOTP;
 
 class HOTPTest extends \PHPUnit_Framework_TestCase
 {
