--- conflicted
+++ resolved
@@ -38,11 +38,7 @@
 The preferred way to install this library is to rely on Composer:
 
 ```sh
-<<<<<<< HEAD
-composer require spomky-labs/otphp "~4.0.0"
-=======
-composer require ""spomky-labs/otphp" "~4.0.0"
->>>>>>> 8f85dc13
+composer require "spomky-labs/otphp" "~4.0.0"
 ```
 
 ## Extend the library ##
