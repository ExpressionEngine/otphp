<?php

declare(strict_types=1);

namespace OTPHP;

use InvalidArgumentException;
<<<<<<< HEAD
=======
use Psr\Clock\ClockInterface;
>>>>>>> 3380f38c
use function assert;
use function is_int;

/**
 * @see \OTPHP\Test\TOTPTest
 */
final class TOTP extends OTP implements TOTPInterface
{
    private readonly ClockInterface $clock;

    public function __construct(string $secret, ?ClockInterface $clock = null)
    {
        parent::__construct($secret);
        if ($clock === null) {
            trigger_deprecation(
                'spomky-labs/otphp',
                '11.3.0',
                'The parameter "$clock" will become mandatory in 12.0.0. Please set a valid PSR Clock implementation instead of "null".'
            );
            $clock = new InternalClock();
        }

        $this->clock = $clock;
    }

    public static function create(
        null|string $secret = null,
        int $period = self::DEFAULT_PERIOD,
        string $digest = self::DEFAULT_DIGEST,
        int $digits = self::DEFAULT_DIGITS,
        int $epoch = self::DEFAULT_EPOCH,
        ?ClockInterface $clock = null
    ): self {
        $totp = $secret !== null
            ? self::createFromSecret($secret, $clock)
            : self::generate($clock)
        ;
        $totp->setPeriod($period);
        $totp->setDigest($digest);
        $totp->setDigits($digits);
        $totp->setEpoch($epoch);

        return $totp;
    }

    public static function createFromSecret(string $secret, ?ClockInterface $clock = null): self
    {
        $totp = new self($secret, $clock);
        $totp->setPeriod(self::DEFAULT_PERIOD);
        $totp->setDigest(self::DEFAULT_DIGEST);
        $totp->setDigits(self::DEFAULT_DIGITS);
        $totp->setEpoch(self::DEFAULT_EPOCH);

        return $totp;
    }

    public static function generate(?ClockInterface $clock = null): self
    {
        return self::createFromSecret(self::generateSecret(), $clock);
    }

    public function getPeriod(): int
    {
        $value = $this->getParameter('period');
        (is_int($value) && $value > 0) || throw new InvalidArgumentException('Invalid "period" parameter.');

        return $value;
    }

    public function getEpoch(): int
    {
        $value = $this->getParameter('epoch');
        (is_int($value) && $value >= 0) || throw new InvalidArgumentException('Invalid "epoch" parameter.');

        return $value;
    }

    public function expiresIn(): int
    {
        $period = $this->getPeriod();

        return $period - ($this->clock->now()->getTimestamp() % $this->getPeriod());
    }

    public function at(int $input): string
    {
        return $this->generateOTP($this->timecode($input));
    }

    public function now(): string
    {
        return $this->at($this->clock->now()->getTimestamp());
    }

    /**
     * If no timestamp is provided, the OTP is verified at the actual timestamp. When used, the leeway parameter will
     * allow time drift. The passed value is in seconds.
     */
    public function verify(string $otp, null|int $timestamp = null, null|int $leeway = null): bool
    {
        $timestamp ??= $this->clock->now()
            ->getTimestamp();
        $timestamp >= 0 || throw new InvalidArgumentException('Timestamp must be at least 0.');

        if ($leeway === null) {
            return $this->compareOTP($this->at($timestamp), $otp);
        }

        $leeway = abs($leeway);
        $leeway < $this->getPeriod() || throw new InvalidArgumentException(
            'The leeway must be lower than the TOTP period'
        );

        return $this->compareOTP($this->at($timestamp - $leeway), $otp)
            || $this->compareOTP($this->at($timestamp), $otp)
            || $this->compareOTP($this->at($timestamp + $leeway), $otp);
    }

    public function getProvisioningUri(): string
    {
        $params = [];
        if ($this->getPeriod() !== 30) {
            $params['period'] = $this->getPeriod();
        }

        if ($this->getEpoch() !== 0) {
            $params['epoch'] = $this->getEpoch();
        }

        return $this->generateURI('totp', $params);
    }

    public function setPeriod(int $period): void
    {
        $this->setParameter('period', $period);
    }

    public function setEpoch(int $epoch): void
    {
        $this->setParameter('epoch', $epoch);
    }

    /**
     * @return array<non-empty-string, callable>
     */
    protected function getParameterMap(): array
    {
        return [
            ...parent::getParameterMap(),
            'period' => static function ($value): int {
                (int) $value > 0 || throw new InvalidArgumentException('Period must be at least 1.');

                return (int) $value;
            },
            'epoch' => static function ($value): int {
                (int) $value >= 0 || throw new InvalidArgumentException(
                    'Epoch must be greater than or equal to 0.'
                );

                return (int) $value;
            },
        ];
    }

    /**
     * @param array<non-empty-string, mixed> $options
     */
    protected function filterOptions(array &$options): void
    {
        parent::filterOptions($options);

        if (isset($options['epoch']) && $options['epoch'] === 0) {
            unset($options['epoch']);
        }

        ksort($options);
    }

    private function timecode(int $timestamp): int
    {
        $timecode = (int) floor(($timestamp - $this->getEpoch()) / $this->getPeriod());
        assert($timecode >= 0);

        return $timecode;
    }
}<|MERGE_RESOLUTION|>--- conflicted
+++ resolved
@@ -5,10 +5,7 @@
 namespace OTPHP;
 
 use InvalidArgumentException;
-<<<<<<< HEAD
-=======
 use Psr\Clock\ClockInterface;
->>>>>>> 3380f38c
 use function assert;
 use function is_int;
 
@@ -187,6 +184,11 @@
         ksort($options);
     }
 
+    /**
+     * @param 0|positive-int $timestamp
+     *
+     * @return 0|positive-int
+     */
     private function timecode(int $timestamp): int
     {
         $timecode = (int) floor(($timestamp - $this->getEpoch()) / $this->getPeriod());
